from __future__ import absolute_import, division

import json
import logging
import re
import requests
import time

<<<<<<< HEAD
=======
from cStringIO import StringIO
from contextlib import closing
>>>>>>> 1fb8c7fe
from datetime import datetime
from flask import current_app
from io import BytesIO
from lxml import etree, objectify

from changes.backends.base import BaseBackend, UnrecoverableException
from changes.config import db
from changes.constants import Result, Status
from changes.db.utils import create_or_update, get_or_create
from changes.jobs.sync_artifact import sync_artifact
from changes.jobs.sync_job_step import sync_job_step
from changes.models import (
    Artifact, Cluster, ClusterNode, TestResult, TestResultManager,
    LogSource, LogChunk, Node, JobPhase, JobStep
)
from changes.handlers.coverage import CoverageHandler
from changes.handlers.xunit import XunitHandler
from changes.utils.http import build_uri

LOG_CHUNK_SIZE = 4096

RESULT_MAP = {
    'SUCCESS': Result.passed,
    'ABORTED': Result.aborted,
    'FAILURE': Result.failed,
    'REGRESSION': Result.failed,
    'UNSTABLE': Result.failed,
}

QUEUE_ID_XPATH = '/queue/item[action/parameter/name="CHANGES_BID" and action/parameter/value="{job_id}"]/id'
BUILD_ID_XPATH = '/freeStyleProject/build[action/parameter/name="CHANGES_BID" and action/parameter/value="{job_id}"]/number'

XUNIT_FILENAMES = ('junit.xml', 'xunit.xml', 'nosetests.xml')
COVERAGE_FILENAMES = ('coverage.xml',)

ID_XML_RE = re.compile(r'<id>(\d+)</id>')


def chunked(iterator, chunk_size):
    """
    Given an iterator, chunk it up into ~chunk_size, but be aware of newline
    termination as an intended goal.
    """
    result = ''
    for chunk in iterator:
        result += chunk
        while len(result) >= chunk_size:
            newline_pos = result.rfind('\n', 0, chunk_size)
            if newline_pos == -1:
                newline_pos = chunk_size
            else:
                newline_pos += 1
            yield result[:newline_pos]
            result = result[newline_pos:]
    if result:
        yield result


class NotFound(Exception):
    pass


class JenkinsBuilder(BaseBackend):
    provider = 'jenkins'

    def __init__(self, base_url=None, job_name=None, token=None, auth=None,
                 *args, **kwargs):
        super(JenkinsBuilder, self).__init__(*args, **kwargs)
        self.base_url = base_url or self.app.config['JENKINS_URL']
        self.token = token or self.app.config['JENKINS_TOKEN']
        self.auth = auth or self.app.config['JENKINS_AUTH']
        self.logger = logging.getLogger('jenkins')
        self.job_name = job_name
        # disabled by default as it's expensive
        self.sync_log_artifacts = self.app.config.get('JENKINS_SYNC_LOG_ARTIFACTS', False)
        self.sync_xunit_artifacts = self.app.config.get('JENKINS_SYNC_XUNIT_ARTIFACTS', True)
        self.sync_coverage_artifacts = self.app.config.get('JENKINS_SYNC_COVERAGE_ARTIFACTS', True)

    def _get_raw_response(self, path, method='GET', params=None, **kwargs):
        url = '{}/{}'.format(self.base_url, path.lstrip('/'))

        kwargs.setdefault('allow_redirects', False)
        kwargs.setdefault('timeout', 5)
        kwargs.setdefault('auth', self.auth)

        if params is None:
            params = {}

        params.setdefault('token', self.token)

        self.logger.info('Fetching %r', url)
        resp = getattr(requests, method.lower())(url, params=params, **kwargs)

        if resp.status_code == 404:
            raise NotFound
        elif not (200 <= resp.status_code < 400):
            raise Exception('Invalid response. Status code was %s' % resp.status_code)

        return resp.text

    def _get_json_response(self, path, *args, **kwargs):
        path = '{}/api/json/'.format(path.strip('/'))

        data = self._get_raw_response(path, *args, **kwargs)
        if not data:
            return

        try:
            return json.loads(data)
        except ValueError:
            raise Exception('Invalid JSON data')

    _get_response = _get_json_response

    def _parse_parameters(self, json):
        params = {}
        for action in json['actions']:
            params.update(
                (p['name'], p.get('value'))
                for p in action.get('parameters', [])
            )
        return params

    def _create_job_step(self, phase, job_name=None, build_no=None,
                         label=None, uri=None, **kwargs):
        # TODO(dcramer): we make an assumption that the job step label is unique
        # but its not guaranteed to be the case. We can ignore this assumption
        # by guaranteeing that the JobStep.id value is used for builds instead
        # of the Job.id value.
        defaults = {
            'data': {
                'job_name': job_name,
                'build_no': build_no,
                'uri': uri,
            },
        }
        defaults.update(kwargs)

        data = defaults['data']
        if data['job_name'] and not label:
            label = '{0} #{1}'.format(data['job_name'], data['build_no'] or data['item_id'])

        assert label

        step, created = get_or_create(JobStep, where={
            'job': phase.job,
            'project': phase.project,
            'phase': phase,
            'label': label,
        }, defaults=defaults)

        return step

    def fetch_artifact(self, jobstep, artifact):
        url = '{base}/job/{job}/{build}/artifact/{artifact}'.format(
            base=self.base_url,
            job=jobstep.data['job_name'],
            build=jobstep.data['build_no'],
            artifact=artifact['relativePath'],
        )
        return requests.get(url, stream=True, timeout=15)

    def _sync_artifact_as_xunit(self, jobstep, artifact):
        resp = self.fetch_artifact(jobstep, artifact)

        # TODO(dcramer): requests doesnt seem to provide a non-binary file-like
        # API, so we're stuffing it into StringIO
        try:
            handler = XunitHandler(jobstep)
            handler.process(BytesIO(resp.content))
        except Exception:
            db.session.rollback()
            self.logger.exception(
                'Failed to sync test results for job step %s', jobstep.id)
        else:
            db.session.commit()

    def _sync_artifact_as_coverage(self, jobstep, artifact):
        resp = self.fetch_artifact(jobstep, artifact)

        # TODO(dcramer): requests doesnt seem to provide a non-binary file-like
        # API, so we're stuffing it into StringIO
        try:
            handler = CoverageHandler(jobstep)
            handler.process(BytesIO(resp.content))
        except Exception:
            db.session.rollback()
            self.logger.exception(
                'Failed to sync test results for job step %s', jobstep.id)
        else:
            db.session.commit()

    def _sync_artifact_as_log(self, jobstep, artifact):
        job = jobstep.job
        logsource, created = get_or_create(LogSource, where={
            'name': artifact['displayPath'],
            'job': job,
            'step': jobstep,
        }, defaults={
            'project': job.project,
            'date_created': job.date_started,
        })

        job_name = jobstep.data['job_name']
        build_no = jobstep.data['build_no']

        url = '{base}/job/{job}/{build}/artifact/{artifact}'.format(
            base=self.base_url, job=job_name,
            build=build_no, artifact=artifact['relativePath'],
        )

        offset = 0
<<<<<<< HEAD
        resp = requests.get(url, stream=True, timeout=15)
        iterator = resp.iter_content(decode_unicode=True)
        for chunk in chunked(iterator, LOG_CHUNK_SIZE):
            chunk_size = len(chunk)
            chunk, _ = create_or_update(LogChunk, where={
                'source': logsource,
                'offset': offset,
            }, values={
                'job': job,
                'project': job.project,
                'size': chunk_size,
                'text': chunk,
            })
            offset += chunk_size

    def _sync_console_log(self, jobstep):
        job = jobstep.job
        return self._sync_log(
            jobstep=jobstep,
            name='console',
            job_name=job.data['job_name'],
            build_no=job.data['build_no'],
        )
=======
        session = requests.Session()
        with closing(session.get(url, stream=True, timeout=15)) as resp:
            iterator = resp.iter_content()
            for chunk in chunked(iterator, LOG_CHUNK_SIZE):
                chunk_size = len(chunk)
                chunk, _ = create_or_update(LogChunk, where={
                    'source': logsource,
                    'offset': offset,
                }, values={
                    'job': job,
                    'project': job.project,
                    'size': chunk_size,
                    'text': chunk,
                })
                offset += chunk_size
>>>>>>> 1fb8c7fe

    def _sync_log(self, jobstep, name, job_name, build_no):
        job = jobstep.job
        # TODO(dcramer): this doesnt handle concurrency
        logsource, created = get_or_create(LogSource, where={
            'name': name,
            'job': job,
        }, defaults={
            'step': jobstep,
            'project': jobstep.project,
            'date_created': jobstep.date_started,
        })
        if created:
            offset = 0
        else:
            offset = jobstep.data.get('log_offset', 0)

        url = '{base}/job/{job}/{build}/logText/progressiveText/'.format(
            base=self.base_url,
            job=job_name,
            build=build_no,
        )

<<<<<<< HEAD
        resp = requests.get(
            url, params={'start': offset}, stream=True, timeout=15)
        log_length = int(resp.headers['X-Text-Size'])
        # When you request an offset that doesnt exist in the build log, Jenkins
        # will instead return the entire log. Jenkins also seems to provide us
        # with X-Text-Size which indicates the total size of the log
        if offset > log_length:
            return

        iterator = resp.iter_content(decode_unicode=True)
        # XXX: requests doesnt seem to guarantee chunk_size, so we force it
        # with our own helper
        for chunk in chunked(iterator, LOG_CHUNK_SIZE):
            chunk_size = len(chunk)
            chunk, _ = create_or_update(LogChunk, where={
                'source': logsource,
                'offset': offset,
            }, values={
                'job': job,
                'project': job.project,
                'size': chunk_size,
                'text': chunk,
            })
            offset += chunk_size
=======
        session = requests.Session()
        with closing(session.get(url, params={'start': offset}, stream=True, timeout=15)) as resp:
            log_length = int(resp.headers['X-Text-Size'])

            # When you request an offset that doesnt exist in the build log, Jenkins
            # will instead return the entire log. Jenkins also seems to provide us
            # with X-Text-Size which indicates the total size of the log
            if offset > log_length:
                return

            # XXX: requests doesnt seem to guarantee chunk_size, so we force it
            # with our own helper
            iterator = resp.iter_content()
            for chunk in chunked(iterator, LOG_CHUNK_SIZE):
                chunk_size = len(chunk)
                chunk, _ = create_or_update(LogChunk, where={
                    'source': logsource,
                    'offset': offset,
                }, values={
                    'job': job,
                    'project': job.project,
                    'size': chunk_size,
                    'text': chunk,
                })
                offset += chunk_size

            # Jenkins will suggest to us that there is more data when the job has
            # yet to complete
            has_more = resp.headers.get('X-More-Data') == 'true'
>>>>>>> 1fb8c7fe

        # We **must** track the log offset externally as Jenkins embeds encoded
        # links and we cant accurately predict the next `start` param.
        jobstep.data['log_offset'] = log_length
        db.session.add(jobstep)

        return True if has_more else None

    def _process_test_report(self, step, test_report):
        test_list = []

        if not test_report:
            return test_list

        for suite_data in test_report['suites']:
            for case in suite_data['cases']:
                message = []
                if case['errorDetails']:
                    message.append('Error\n-----')
                    message.append(case['errorDetails'] + '\n')
                if case['errorStackTrace']:
                    message.append('Stacktrace\n----------')
                    message.append(case['errorStackTrace'] + '\n')
                if case['skippedMessage']:
                    message.append(case['skippedMessage'] + '\n')

                if case['status'] in ('PASSED', 'FIXED'):
                    result = Result.passed
                elif case['status'] in ('FAILED', 'REGRESSION'):
                    result = Result.failed
                elif case['status'] == 'SKIPPED':
                    result = Result.skipped
                else:
                    raise ValueError('Invalid test result: %s' % (case['status'],))

                test_result = TestResult(
                    step=step,
                    name=case['name'],
                    package=case['className'] or None,
                    duration=int(case['duration'] * 1000),
                    message='\n'.join(message).strip(),
                    result=result,
                )
                test_list.append(test_result)
        return test_list

    def _sync_test_results(self, step, job_name, build_no):
        try:
            test_report = self._get_response('/job/{}/{}/testReport/'.format(
                job_name, build_no))
        except NotFound:
            return

        test_list = self._process_test_report(step, test_report)

        manager = TestResultManager(step)
        manager.save(test_list)

    def _find_job(self, job_name, job_id):
        """
        Given a job identifier, we attempt to poll the various endpoints
        for a limited amount of time, trying to match up either a queued item
        or a running job that has the CHANGES_BID parameter.

        This is nescesary because Jenkins does not give us any identifying
        information when we create a job initially.

        The job_id parameter should be the corresponding value to look for in
        the CHANGES_BID parameter.

        The result is a mapping with the following keys:

        - queued: is it currently present in the queue
        - item_id: the queued item ID, if available
        - build_no: the build number, if available
        """
        # Check the queue first to ensure that we don't miss a transition
        # from queue -> active jobs
        item = self._find_job_in_queue(job_name, job_id)
        if item:
            return item
        return self._find_job_in_active(job_name, job_id)

    def _find_job_in_queue(self, job_name, job_id):
        xpath = QUEUE_ID_XPATH.format(
            job_id=job_id,
        )
        try:
            response = self._get_raw_response('/queue/api/xml/', params={
                'xpath': xpath,
                'wrapper': 'x',
            })
        except NotFound:
            return

        # it's possible that we managed to create multiple jobs in certain
        # situations, so let's just get the newest one
        try:
            match = next(etree.fromstring(response).iter('id'))
        except StopIteration:
            return
        item_id = match.text

        # TODO: it's possible this isnt queued when this gets run
        return {
            'job_name': job_name,
            'queued': True,
            'item_id': item_id,
            'build_no': None,
            'uri': None,
        }

    def _find_job_in_active(self, job_name, job_id):
        xpath = BUILD_ID_XPATH.format(
            job_id=job_id,
        )
        try:
            response = self._get_raw_response('/job/{job_name}/api/xml/'.format(
                job_name=job_name,
            ), params={
                'depth': 1,
                'xpath': xpath,
                'wrapper': 'x',
            })
        except NotFound:
            return

        # it's possible that we managed to create multiple jobs in certain
        # situations, so let's just get the newest one
        try:
            match = next(etree.fromstring(response).iter('number'))
        except StopIteration:
            return
        build_no = match.text

        return {
            'job_name': job_name,
            'queued': False,
            'item_id': None,
            'build_no': build_no,
            'uri': None,
        }

    def _get_node(self, label):
        node, created = get_or_create(Node, {'label': label})
        if not created:
            return node

        try:
            response = self._get_raw_response('/computer/{}/config.xml'.format(
                label
            ))
        except NotFound:
            return node

        # lxml expects the response to be in bytes, so let's assume it's utf-8
        # and send it back as the original format
        response = response.encode('utf-8')

        xml = objectify.fromstring(response)
        cluster_names = xml.label.text.split(' ')

        for cluster_name in cluster_names:
            # remove swarm client as a cluster label as its not useful
            if cluster_name == 'swarm':
                continue
            cluster, _ = get_or_create(Cluster, {'label': cluster_name})
            get_or_create(ClusterNode, {'node': node, 'cluster': cluster})

        return node

    def _sync_step_from_queue(self, step):
        # TODO(dcramer): when we hit a NotFound in the queue, maybe we should
        # attempt to scrape the list of jobs for a matching CHANGES_BID, as this
        # doesnt explicitly mean that the job doesnt exist
        try:
            item = self._get_response('/queue/item/{}'.format(
                step.data['item_id']))
        except NotFound:
            step.status = Status.finished
            step.result = Result.unknown
            db.session.add(step)
            return

        if item.get('executable'):
            build_no = item['executable']['number']
            step.data['queued'] = False
            step.data['build_no'] = build_no
            step.data['uri'] = item['executable']['url']
            db.session.add(step)

        if item['blocked']:
            step.status = Status.queued
            db.session.add(step)
        elif item.get('cancelled') and not step.data.get('build_no'):
            step.status = Status.finished
            step.result = Result.aborted
            db.session.add(step)
        elif item.get('executable'):
            return self._sync_step_from_active(step)

    def _sync_step_from_active(self, step):
        try:
            job_name = step.data['job_name']
            build_no = step.data['build_no']
        except KeyError:
            raise UnrecoverableException('Missing Jenkins job information')

        try:
            item = self._get_response('/job/{}/{}'.format(
                job_name, build_no))
        except NotFound:
            raise UnrecoverableException('Unable to find job in Jenkins')

        if not step.data.get('uri'):
            step.data['uri'] = item['url']
            db.session.add(step)

        # TODO(dcramer): we're doing a lot of work here when we might
        # not need to due to it being sync'd previously
        node = self._get_node(item['builtOn'])

        step.node = node
        step.date_started = datetime.utcfromtimestamp(
            item['timestamp'] / 1000)

        if item['building']:
            step.status = Status.in_progress
        else:
            step.status = Status.finished
            step.result = RESULT_MAP[item['result']]
            # values['duration'] = item['duration'] or None
            step.date_finished = datetime.utcfromtimestamp(
                (item['timestamp'] + item['duration']) / 1000)

        # step.data.update({
        #     'backend': {
        #         'uri': item['url'],
        #         'label': item['fullDisplayName'],
        #     }
        # })
        db.session.add(step)
        db.session.commit()

        if step.status != Status.finished:
            return

        # sync artifacts
        self.logger.info('Syncing artifacts for %s', step.id)
        for artifact in item.get('artifacts', ()):
            artifact, created = get_or_create(Artifact, where={
                'step': step,
                'name': artifact['fileName'],
            }, defaults={
                'project': step.project,
                'job': step.job,
                'data': artifact,
            })
            db.session.commit()
            sync_artifact.delay_if_needed(
                artifact_id=artifact.id.hex,
                task_id=artifact.id.hex,
                parent_task_id=step.id.hex,
            )

        # sync test results
        self.logger.info('Syncing tests results for %s', step.id)
        try:
            self._sync_test_results(
                step=step,
                job_name=job_name,
                build_no=build_no,
            )
        except Exception:
            db.session.rollback()
            self.logger.exception(
                'Failed to sync test results for %s #%s', job_name, build_no)
        else:
            db.session.commit()

        # sync console log
        self.logger.info('Syncing console log for %s', step.id)
        try:
            result = True
            while result:
                result = self._sync_log(
                    jobstep=step,
                    name=step.label,
                    job_name=job_name,
                    build_no=build_no,
                )

        except Exception:
            db.session.rollback()
            current_app.logger.exception(
                'Unable to sync console log for job step %r',
                step.id.hex)

    def sync_job(self, job):
        """
        Steps get created during the create_job and sync_step phases so we only
        rely on those steps syncing.
        """

    def sync_step(self, step):
        if step.data.get('queued'):
            self._sync_step_from_queue(step)
        else:
            self._sync_step_from_active(step)

    def sync_artifact(self, step, artifact):
        if self.sync_log_artifacts and artifact['fileName'].endswith('.log'):
            self._sync_artifact_as_log(step, artifact)
        if self.sync_xunit_artifacts and artifact['fileName'].endswith(XUNIT_FILENAMES):
            self._sync_artifact_as_xunit(step, artifact)
        if self.sync_coverage_artifacts and artifact['fileName'].endswith(COVERAGE_FILENAMES):
            self._sync_artifact_as_coverage(step, artifact)
        db.session.commit()

    def cancel_job(self, job):
        active_steps = JobStep.query.filter(
            JobStep.job == job,
            JobStep.status != Status.finished,
        )
        for step in active_steps:
            try:
                self.cancel_step(step)
            except UnrecoverableException:
                # assume the job no longer exists
                pass

        job.status = Status.finished
        job.result = Result.aborted
        db.session.add(job)

    def cancel_step(self, step):
        if step.data.get('build_no'):
            url = '/job/{}/{}/stop/'.format(
                step.data['job_name'], step.data['build_no'])
        else:
            url = '/queue/cancelItem?id={}'.format(step.data['item_id'])

        try:
            self._get_raw_response(url)
        except NotFound:
            raise UnrecoverableException('Unable to find job in Jenkins')

        step.status = Status.finished
        step.result = Result.aborted
        db.session.add(step)

    def get_job_parameters(self, job, target_id=None):
        if target_id is None:
            target_id = job.id.hex

        params = [
            {'name': 'CHANGES_BID', 'value': target_id},
        ]

        if job.build.source.revision_sha:
            params.append(
                {'name': 'REVISION', 'value': job.build.source.revision_sha},
            )

        if job.build.source.patch:
            params.append(
                {
                    'name': 'PATCH_URL',
                    'value': build_uri('/api/0/patches/{0}/?raw=1'.format(
                        job.build.source.patch.id.hex)),
                }
            )
        return params

    def create_job_from_params(self, target_id, params, job_name=None):
        if job_name is None:
            job_name = self.job_name

        if not job_name:
            raise UnrecoverableException('Missing Jenkins project configuration')

        json_data = {
            'parameter': params
        }

        # TODO: Jenkins will return a 302 if it cannot queue the job which I
        # believe implies that there is already a job with the same parameters
        # queued.
        self._get_response('/job/{}/build'.format(job_name), method='POST', data={
            'json': json.dumps(json_data),
        })

        # we retry for a period of time as Jenkins doesn't have strong consistency
        # guarantees and the job may not show up right away
        t = time.time() + 5
        job_data = None
        while time.time() < t:
            job_data = self._find_job(job_name, target_id)
            if job_data:
                break
            time.sleep(0.3)

        if job_data is None:
            raise Exception('Unable to find matching job after creation. GLHF')

        return job_data

    def get_default_job_phase_label(self, job, job_data):
        return 'Build {0}'.format(job_data['job_name'])

    def create_job(self, job):
        """
        Creates a job within Jenkins.

        Due to the way the API works, this consists of two steps:

        - Submitting the job
        - Polling for the newly created job to associate either a queue ID
          or a finalized build number.
        """
        params = self.get_job_parameters(job)
        job_data = self.create_job_from_params(
            target_id=job.id.hex,
            params=params,
        )

        if job_data['queued']:
            job.status = Status.queued
        else:
            job.status = Status.in_progress
        db.session.add(job)

        phase, created = get_or_create(JobPhase, where={
            'job': job,
            'label': self.get_default_job_phase_label(job, job_data),
            'project': job.project,
        }, defaults={
            'status': job.status,
        })

        if not created:
            return

        # TODO(dcramer): due to no unique constraints this section of code
        # presents a race condition when run concurrently
        step = self._create_job_step(
            phase=phase,
            status=job.status,
            data=job_data,
        )
        db.session.commit()

        sync_job_step.delay(
            step_id=step.id.hex,
            task_id=step.id.hex,
            parent_task_id=job.id.hex,
        )<|MERGE_RESOLUTION|>--- conflicted
+++ resolved
@@ -6,11 +6,8 @@
 import requests
 import time
 
-<<<<<<< HEAD
-=======
 from cStringIO import StringIO
 from contextlib import closing
->>>>>>> 1fb8c7fe
 from datetime import datetime
 from flask import current_app
 from io import BytesIO
@@ -223,34 +220,9 @@
         )
 
         offset = 0
-<<<<<<< HEAD
-        resp = requests.get(url, stream=True, timeout=15)
-        iterator = resp.iter_content(decode_unicode=True)
-        for chunk in chunked(iterator, LOG_CHUNK_SIZE):
-            chunk_size = len(chunk)
-            chunk, _ = create_or_update(LogChunk, where={
-                'source': logsource,
-                'offset': offset,
-            }, values={
-                'job': job,
-                'project': job.project,
-                'size': chunk_size,
-                'text': chunk,
-            })
-            offset += chunk_size
-
-    def _sync_console_log(self, jobstep):
-        job = jobstep.job
-        return self._sync_log(
-            jobstep=jobstep,
-            name='console',
-            job_name=job.data['job_name'],
-            build_no=job.data['build_no'],
-        )
-=======
         session = requests.Session()
         with closing(session.get(url, stream=True, timeout=15)) as resp:
-            iterator = resp.iter_content()
+            iterator = resp.iter_content(decode_unicode=True)
             for chunk in chunked(iterator, LOG_CHUNK_SIZE):
                 chunk_size = len(chunk)
                 chunk, _ = create_or_update(LogChunk, where={
@@ -263,7 +235,6 @@
                     'text': chunk,
                 })
                 offset += chunk_size
->>>>>>> 1fb8c7fe
 
     def _sync_log(self, jobstep, name, job_name, build_no):
         job = jobstep.job
@@ -287,32 +258,6 @@
             build=build_no,
         )
 
-<<<<<<< HEAD
-        resp = requests.get(
-            url, params={'start': offset}, stream=True, timeout=15)
-        log_length = int(resp.headers['X-Text-Size'])
-        # When you request an offset that doesnt exist in the build log, Jenkins
-        # will instead return the entire log. Jenkins also seems to provide us
-        # with X-Text-Size which indicates the total size of the log
-        if offset > log_length:
-            return
-
-        iterator = resp.iter_content(decode_unicode=True)
-        # XXX: requests doesnt seem to guarantee chunk_size, so we force it
-        # with our own helper
-        for chunk in chunked(iterator, LOG_CHUNK_SIZE):
-            chunk_size = len(chunk)
-            chunk, _ = create_or_update(LogChunk, where={
-                'source': logsource,
-                'offset': offset,
-            }, values={
-                'job': job,
-                'project': job.project,
-                'size': chunk_size,
-                'text': chunk,
-            })
-            offset += chunk_size
-=======
         session = requests.Session()
         with closing(session.get(url, params={'start': offset}, stream=True, timeout=15)) as resp:
             log_length = int(resp.headers['X-Text-Size'])
@@ -325,7 +270,7 @@
 
             # XXX: requests doesnt seem to guarantee chunk_size, so we force it
             # with our own helper
-            iterator = resp.iter_content()
+            iterator = resp.iter_content(decode_unicode=True)
             for chunk in chunked(iterator, LOG_CHUNK_SIZE):
                 chunk_size = len(chunk)
                 chunk, _ = create_or_update(LogChunk, where={
@@ -342,7 +287,6 @@
             # Jenkins will suggest to us that there is more data when the job has
             # yet to complete
             has_more = resp.headers.get('X-More-Data') == 'true'
->>>>>>> 1fb8c7fe
 
         # We **must** track the log offset externally as Jenkins embeds encoded
         # links and we cant accurately predict the next `start` param.
