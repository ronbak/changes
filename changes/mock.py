# TODO(dcramer): make the API queryable internally so we dont have to have
# multiple abstractions to creating objects
import itertools
import random

from hashlib import sha1
from uuid import uuid4

from changes.config import db
from changes.constants import Status, Result
from changes.db.utils import get_or_create
from changes.models import (
    Project, Repository, Author, Revision, Job, JobPhase, JobStep, Node,
    TestResult, Change, LogChunk, Build, JobPlan, Plan, Source, FailureReason,
    Patch, FileCoverage, Event, EventType, Cluster, ClusterNode
)
from changes.testutils.fixtures import SAMPLE_DIFF, get_paragraphs, get_sentences
from changes.utils.slugs import slugify


TEST_PACKAGES = [
    'tests/changes/handlers/test_xunit.py',
    'tests/changes/handlers/test_coverage.py',
    'tests/changes/backends/koality/test_backend.py',
    'tests/changes/backends/koality/test_backend.py',
]

TEST_NAMES = [
    'ListBuildsTest.test_simple',
    'SyncBuildDetailsTest.test_simple',
    'ListBuildsTest.test_complex',
    'SyncBuildDetailsTest.test_complex',
    'ListBuildsTest.test_functional',
    'SyncBuildDetailsTest.test_functional',
    'ListBuildsTest.test_nothing',
    'SyncBuildDetailsTest.test_nothing',
]

TEST_FULL_NAMES = []
for package in TEST_PACKAGES:
    for name in TEST_NAMES:
        TEST_FULL_NAMES.append('{0}::{1}'.format(package, name))
TEST_FULL_NAMES = itertools.cycle(TEST_FULL_NAMES)

TEST_STEP_LABELS = itertools.cycle([
    'tests/changes/web/frontend/test_build_list.py',
    'tests/changes/web/frontend/test_build_details.py',
    'tests/changes/backends/koality/test_backend.py',
    'tests/changes/handlers/test_coverage.py',
    'tests/changes/handlers/test_xunit.py',
])

PROJECT_NAMES = itertools.cycle([
    'Earth',
    'Wind',
    'Fire',
    'Water',
    'Heart',
])

PLAN_NAMES = itertools.cycle([
    'Build Foo',
    'Build Bar',
])


def repository(**kwargs):
    if 'url' not in kwargs:
        kwargs['url'] = 'https://github.com/example-{0}/example.git'.format(
            random.randint(1, 100000))

    try:
        result = Repository.query.filter_by(url=kwargs['url'])[0]
    except IndexError:
        result = Repository(**kwargs)
        db.session.add(result)
    return result


def project(repository, **kwargs):
    if 'name' not in kwargs:
        kwargs['name'] = next(PROJECT_NAMES)

    project = Project.query.filter(
        Project.name == kwargs['name'],
    ).first()
    if project:
        return project

    result = Project(repository=repository, **kwargs)
    db.session.add(result)
    return result


def author(**kwargs):
    if 'name' not in kwargs:
        kwargs['name'] = ' '.join(get_sentences(1)[0].split(' ')[0:2])
    if 'email' not in kwargs:
        kwargs['email'] = '{0}@example.com'.format(slugify(kwargs['name']))
    try:
        result = Author.query.filter_by(email=kwargs['email'])[0]
    except IndexError:
        result = Author(**kwargs)
        db.session.add(result)
    return result


def change(project, **kwargs):
    if 'message' not in kwargs:
        kwargs['message'] = '\n\n'.join(get_paragraphs(2))

    if 'label' not in kwargs:
        diff_id = 'D{0}'.format(random.randint(1000, 1000000000000))
        kwargs['label'] = '{0}: {1}'.format(
            diff_id, kwargs['message'].splitlines()[0]
        )[:128]
    else:
        diff_id = None

    if 'hash' not in kwargs:
        kwargs['hash'] = sha1(diff_id or uuid4().hex.encode('utf-8')).hexdigest()

    kwargs.setdefault('repository', project.repository)

    result = Change(project=project, **kwargs)
    db.session.add(result)
    return result


def build(project, **kwargs):
    kwargs.setdefault('label', get_sentences(1)[0][:128])
    kwargs.setdefault('status', Status.finished)
    kwargs.setdefault('result', Result.passed)
    kwargs.setdefault('duration', random.randint(10000, 100000))
    kwargs.setdefault('target', uuid4().hex)

    if 'source' not in kwargs:
        kwargs['source'] = source(project.repository)

    kwargs['project'] = project
    kwargs['project_id'] = kwargs['project'].id
    kwargs['author_id'] = kwargs['author'].id

    build = Build(**kwargs)
    db.session.add(build)

    event = Event(
        type=EventType.green_build,
        item_id=build.id,
        data={'status': 'success'}
    )
    db.session.add(event)

    return build


def plan(**kwargs):
    if 'label' not in kwargs:
        kwargs['label'] = next(PLAN_NAMES)

    plan = Plan.query.filter(
        Plan.label == kwargs['label'],
    ).first()
    if plan:
        return plan

    result = Plan(**kwargs)
    db.session.add(result)

    return result


def job(build, change=None, **kwargs):
    kwargs.setdefault('project', build.project)
    kwargs.setdefault('label', get_sentences(1)[0][:128])
    kwargs.setdefault('status', Status.finished)
    kwargs.setdefault('result', Result.passed)
    kwargs.setdefault('duration', random.randint(10000, 100000))
    kwargs['source'] = build.source

    kwargs['source_id'] = kwargs['source'].id
    kwargs['project_id'] = kwargs['project'].id
    kwargs['build_id'] = build.id
    if change:
        kwargs['change_id'] = change.id

    job = Job(
        build=build,
        change=change,
        **kwargs
    )
    db.session.add(job)

    node, created = get_or_create(Node, where={
        'label': get_sentences(1)[0][:32],
    })

    if created:
        cluster, _ = get_or_create(Cluster, where={
            'label': get_sentences(1)[0][:32],
        })

        clusternode = ClusterNode(cluster=cluster, node=node)
        db.session.add(clusternode)

    jobplan = JobPlan(
        plan=plan(),
        build=build,
        project=job.project,
        job=job,
    )
    db.session.add(jobplan)

    phase1_setup = JobPhase(
        project=job.project, job=job,
        date_started=job.date_started,
        date_finished=job.date_finished,
        status=Status.finished, result=Result.passed, label='Setup',
    )
    db.session.add(phase1_setup)

    phase1_compile = JobPhase(
        project=job.project, job=job,
        date_started=job.date_started,
        date_finished=job.date_finished,
        status=Status.finished, result=Result.passed, label='Compile',
    )
    db.session.add(phase1_compile)

    phase1_test = JobPhase(
        project=job.project, job=job,
        date_started=job.date_started,
        date_finished=job.date_finished,
        status=kwargs['status'], result=kwargs['result'], label='Test',
    )
    db.session.add(phase1_test)

    step = JobStep(
        project=job.project, job=job,
        phase=phase1_setup, status=phase1_setup.status, result=phase1_setup.result,
        label='Setup', node=node,
    )
    db.session.add(step)

    step = JobStep(
        project=job.project, job=job,
        phase=phase1_compile, status=phase1_compile.status, result=phase1_compile.result,
        label='Compile', node=node,
    )
    db.session.add(step)

    step = JobStep(
        project=job.project, job=job,
        phase=phase1_test, status=phase1_test.status, result=phase1_test.result,
        label=next(TEST_STEP_LABELS), node=node,
    )
    db.session.add(step)
    step = JobStep(
        project=job.project, job=job,
        phase=phase1_test, status=phase1_test.status, result=phase1_test.result,
        label=next(TEST_STEP_LABELS), node=node,
    )
    db.session.add(step)

    if phase1_test.result == Result.failed:
        db.session.add(FailureReason(
            reason='test_failures',
            build_id=build.id,
            job_id=job.id,
            step_id=step.id,
            project_id=job.project_id
        ))

    return job


def logchunk(source, **kwargs):
    # TODO(dcramer): we should default offset to previosu entry in LogSource
    kwargs.setdefault('offset', 0)

    text = kwargs.pop('text', None) or '\n'.join(get_sentences(4))

    logchunk = LogChunk(
        source=source,
        job=source.job,
        project=source.project,
        text=text,
        size=len(text),
        **kwargs
    )
    db.session.add(logchunk)
    return logchunk


def revision(repository, author):
    result = Revision(
        repository=repository, sha=uuid4().hex, author=author,
        repository_id=repository.id, author_id=author.id,
        message='\n\n'.join(get_paragraphs(2)),
        branches=['default', 'foobar'],
    )
    db.session.add(result)

    return result


def _generate_random_coverage_string(num_lines):
    cov_str = ''
    for i in range(num_lines):
        rand_int = random.randint(0, 2)
        if rand_int == 0:
            cov_str += 'U'
        elif rand_int == 1:
            cov_str += 'N'
        elif rand_int == 2:
            cov_str += 'C'

    return cov_str


def _generate_sample_coverage_data(diff):
    diff_lines = diff.splitlines()

    cov_data = {}
    current_file = None
    line_number = None
    max_line_for_current_file = 0

    for line in diff_lines:
        if line.startswith('diff'):
            if current_file is not None:
                cov_data[current_file] = _generate_random_coverage_string(max_line_for_current_file)
            max_line_for_current_file = 0
            current_file = None
            line_number = None
        elif current_file is None and line_number is None and (line.startswith('+++') or line.startswith('---')):
            if line.startswith('+++ b/'):
                line = line.split('\t')[0]
                current_file = line[6:]
        elif line.startswith('@@'):
            line_num_info = line.split('+')[1]
            line_number = int(line_num_info.split(',')[0])
            additional_lines = int(line_num_info.split(',')[1].split(' ')[0])
            max_line_for_current_file = line_number + additional_lines
        else:
            # Just keep truckin...
            pass

    cov_data[current_file] = _generate_random_coverage_string(max_line_for_current_file)
    return cov_data


def file_coverage(project, job, patch):
    file_cov = _generate_sample_coverage_data(patch.diff)

    for file, coverage in file_cov.items():
        file_coverage = FileCoverage(
            project_id=project.id,
            job_id=job.id,
            filename=file,
            data=coverage,
            lines_covered=5,
            lines_uncovered=8,
            diff_lines_covered=3,
            diff_lines_uncovered=5,
        )
        db.session.add(file_coverage)

    return file_coverage


def patch(project, **kwargs):
    kwargs.setdefault('diff', SAMPLE_DIFF)

    patch = Patch(
        repository=project.repository,
        **kwargs
    )
    db.session.add(patch)

    return patch


def source(repository, **kwargs):
    if not kwargs.get('revision_sha'):
        kwargs['revision_sha'] = revision(repository, author()).sha

    source = Source(repository=repository, **kwargs)
    db.session.add(source)

    return source


def test_result(jobstep, **kwargs):
<<<<<<< HEAD
    if 'package' not in kwargs:
        kwargs['package'] = next(TEST_PACKAGES)

    if 'name' not in kwargs:
        kwargs['name'] = next(TEST_NAMES) + '_' + uuid4().hex
=======
    if 'name' not in kwargs:
        kwargs['name'] = TEST_FULL_NAMES.next()
>>>>>>> 1fb8c7fe

    if 'duration' not in kwargs:
        kwargs['duration'] = random.randint(0, 3000)

    kwargs.setdefault('result', Result.passed)

    result = TestResult(step=jobstep, **kwargs)

    return result<|MERGE_RESOLUTION|>--- conflicted
+++ resolved
@@ -392,16 +392,8 @@
 
 
 def test_result(jobstep, **kwargs):
-<<<<<<< HEAD
-    if 'package' not in kwargs:
-        kwargs['package'] = next(TEST_PACKAGES)
-
     if 'name' not in kwargs:
-        kwargs['name'] = next(TEST_NAMES) + '_' + uuid4().hex
-=======
-    if 'name' not in kwargs:
-        kwargs['name'] = TEST_FULL_NAMES.next()
->>>>>>> 1fb8c7fe
+        kwargs['name'] = next(TEST_FULL_NAMES)
 
     if 'duration' not in kwargs:
         kwargs['duration'] = random.randint(0, 3000)
